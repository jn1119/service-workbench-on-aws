--- conflicted
+++ resolved
@@ -425,11 +425,7 @@
               - 'arn:aws:iam::*:role/SC-*'
               - 'arn:aws:iam::*:role/swb-*'
               - 'arn:aws:iam::*:role/analysis-*'
-<<<<<<< HEAD
               - !Sub 'arn:aws:iam::*:role/*-cross-account-role' # This is required since when users onboard the main account as a member account, the onboard CFN stack would also reside there
-=======
-              - !Sub 'arn:aws:iam::*:role/*-cross-account-role' # It covers when user create or add an AWS account as member account
->>>>>>> cfab6374
               - !Sub 'arn:aws:iam::*:role/*-xacc-env-mgmt'
           - Effect: Allow
             Action:
@@ -584,11 +580,7 @@
               - 'arn:aws:iam::*:role/SC-*'
               - 'arn:aws:iam::*:role/analysis-*'
               - 'arn:aws:iam::*:role/swb-*'
-<<<<<<< HEAD
               - !Sub 'arn:aws:iam::*:role/*-cross-account-role' # This is required since when users onboard the main account as a member account, the onboard CFN stack would also reside there
-=======
-              - !Sub 'arn:aws:iam::*:role/*-cross-account-role' # # It covers when user create or add an AWS account as member account
->>>>>>> cfab6374
               - !Sub 'arn:aws:iam::*:role/*-xacc-env-mgmt'
           - Effect: Allow
             Action:
