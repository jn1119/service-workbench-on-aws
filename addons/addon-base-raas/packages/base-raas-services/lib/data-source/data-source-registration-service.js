--- conflicted
+++ resolved
@@ -87,7 +87,6 @@
     return result.studyEntity;
   }
 
-<<<<<<< HEAD
   async bulkReach(requestContext, { status }) {
     status = status || '*';
     const workflowTriggerService = await this.service('workflowTriggerService');
@@ -230,7 +229,8 @@
     }
 
     return outputVal;
-=======
+  }
+
   async createAccountCfn(requestContext, accountId) {
     const accountService = await this.service('dataSourceAccountService');
 
@@ -254,7 +254,6 @@
     });
 
     return result.accountTemplateInfo;
->>>>>>> 1805d779
   }
 
   async audit(requestContext, auditEvent) {
